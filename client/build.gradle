plugins {
    id 'java-library'
    id 'com.google.protobuf' version '0.8.16'
    // Generate IntelliJ IDEA's .idea & .iml project files
    id 'idea'
    id 'maven-publish'
    id 'signing'
}

group 'com.microsoft'
version = '1.5.0'
archivesBaseName = 'durabletask-client'

def grpcVersion = '1.59.0'
def protocVersion = '3.12.0'
def jacksonVersion = '2.15.3'
// When build on local, you need to set this value to your local jdk11 directory.
// Java11 is used to compile and run all the tests.
// Example for Windows:  C:/Program Files/Java/openjdk-11.0.12_7/
def PATH_TO_TEST_JAVA_RUNTIME = System.env.JDK_11 ?: System.getProperty("java.home")

dependencies {

    // https://github.com/grpc/grpc-java#download
    implementation "io.grpc:grpc-protobuf:${grpcVersion}"
    implementation "io.grpc:grpc-stub:${grpcVersion}"
    runtimeOnly "io.grpc:grpc-netty-shaded:${grpcVersion}"

    compileOnly "org.apache.tomcat:annotations-api:6.0.53"

    // https://mvnrepository.com/artifact/com.fasterxml.jackson.core/jackson-core
    implementation "com.fasterxml.jackson.core:jackson-core:${jacksonVersion}"
    implementation "com.fasterxml.jackson.core:jackson-databind:${jacksonVersion}"
    implementation "com.fasterxml.jackson.core:jackson-annotations:${jacksonVersion}"
    implementation "com.fasterxml.jackson.datatype:jackson-datatype-jsr310:${jacksonVersion}"
    
    testImplementation(platform('org.junit:junit-bom:5.7.2'))
    testImplementation('org.junit.jupiter:junit-jupiter')
}

compileJava {
    sourceCompatibility = JavaVersion.VERSION_1_8
    targetCompatibility = JavaVersion.VERSION_1_8
}
compileTestJava {
    sourceCompatibility = JavaVersion.VERSION_11
    targetCompatibility = JavaVersion.VERSION_11
    options.fork = true
    options.forkOptions.executable = "${PATH_TO_TEST_JAVA_RUNTIME}/bin/javac"
}

task downloadProtoFiles {
    ext.branch = project.hasProperty('protoBranch') ? project.protoBranch : 'main'
<<<<<<< HEAD
    
    doLast {
        def protoDir = file("${rootProject.projectDir}/internal/durabletask-protobuf/protos")
        protoDir.mkdirs()
        
=======

    doLast {
        def protoDir = file("${rootProject.projectDir}/internal/durabletask-protobuf/protos")
        protoDir.mkdirs()

>>>>>>> 2ac5d851
        // Download the proto file
        new URL("https://raw.githubusercontent.com/microsoft/durabletask-protobuf/${ext.branch}/protos/orchestrator_service.proto")
            .withInputStream { i -> 
                new File(protoDir, 'orchestrator_service.proto').withOutputStream { it << i }
            }
<<<<<<< HEAD
            
=======

>>>>>>> 2ac5d851
        // Get and save the commit hash
        def commitHashFile = new File("${rootProject.projectDir}/internal/durabletask-protobuf/PROTO_SOURCE_COMMIT_HASH")
        def commitApiUrl = new URL("https://api.github.com/repos/microsoft/durabletask-protobuf/commits?path=protos/orchestrator_service.proto&sha=${ext.branch}&per_page=1")
        def connection = commitApiUrl.openConnection()
        connection.setRequestProperty('Accept', 'application/vnd.github.v3+json')
        def commitHash = new groovy.json.JsonSlurper().parse(connection.inputStream)[0].sha
        commitHashFile.text = commitHash
    }
}

protobuf {
    protoc { artifact = "com.google.protobuf:protoc:${protocVersion}" }
    plugins {
        grpc { artifact = "io.grpc:protoc-gen-grpc-java:${grpcVersion}" }
    }
    generateProtoTasks {
        all()*.plugins { grpc {} }
        all()*.dependsOn downloadProtoFiles
    }
}

sourceSets {
    main {
        proto {
            srcDir '../internal/durabletask-protobuf/protos'
        }
        java {
            srcDirs 'build/generated/source/proto/main/grpc'
            srcDirs 'build/generated/source/proto/main/java'
        }
    }
}

tasks.withType(Test) {
    executable = new File("${PATH_TO_TEST_JAVA_RUNTIME}", 'bin/java')
}

test {
    useJUnitPlatform {
        // Skip tests tagged as "integration" since those are slower
        // and require external dependencies.
        excludeTags "integration"
    }
}

// Unlike normal unit tests, some tests are considered "integration tests" and shouldn't be
// run during a build. We instead tag them as "integration" tests and only run them as part
// of this custom integrationTest task. Normal builds won't execute this, but CI builds will
// by running "gradle check" (see the dependsOn() further down).
task integrationTest(type: Test) {
    useJUnitPlatform {
        includeTags 'integration'
    }
    dependsOn build
    shouldRunAfter test
    testLogging.showStandardStreams = true
}

publishing {
    repositories {
        maven {
            url "file://$project.rootDir/repo"
        }
    }
    publications {
        mavenJava(MavenPublication) {
            from components.java
            artifactId = archivesBaseName
            pom {
                name = 'Durable Task Client SDK for Java'
                description = 'This package contains classes and interfaces for building Durable Task orchestrations in Java.'
                url = "https://github.com/microsoft/durabletask-java/tree/main/client"
                licenses {
                    license {
                        name = "MIT License"
                        url = "https://opensource.org/licenses/MIT"
                        distribution = "repo"
                    }
                }
                developers {
                    developer {
                        id = "Microsoft"
                        name = "Microsoft Corporation"
                    }
                }
                scm {
                    connection = "scm:git:https://github.com/microsoft/durabletask-java"
                    developerConnection = "scm:git:git@github.com:microsoft/durabletask-java"
                    url = "https://github.com/microsoft/durabletask-java/tree/main/client"
                }
                // use below script to include compile-only dependencies when generated pom file.
                // This is pain point when we onboard API docs as the missing compile-only dependencies crash the
                // API doc's team onboarding pipeline.
                withXml {
                    project.configurations.compileOnly.allDependencies.each { dependency ->
                        asNode().dependencies[0].appendNode("dependency").with {
                            it.appendNode("groupId", dependency.group)
                            it.appendNode("artifactId", dependency.name)
                            it.appendNode("version", dependency.version)
                            it.appendNode("scope", "provided")
                        }
                    }
                }
            }
        }
    }
}

// TODO: manual signing temporarily disabled, in favor of 1ES signing
//signing {
//    sign publishing.publications.mavenJava
//}

java {
    withSourcesJar()
    withJavadocJar()
}<|MERGE_RESOLUTION|>--- conflicted
+++ resolved
@@ -51,29 +51,17 @@
 
 task downloadProtoFiles {
     ext.branch = project.hasProperty('protoBranch') ? project.protoBranch : 'main'
-<<<<<<< HEAD
-    
-    doLast {
-        def protoDir = file("${rootProject.projectDir}/internal/durabletask-protobuf/protos")
-        protoDir.mkdirs()
-        
-=======
 
     doLast {
         def protoDir = file("${rootProject.projectDir}/internal/durabletask-protobuf/protos")
         protoDir.mkdirs()
 
->>>>>>> 2ac5d851
         // Download the proto file
         new URL("https://raw.githubusercontent.com/microsoft/durabletask-protobuf/${ext.branch}/protos/orchestrator_service.proto")
             .withInputStream { i -> 
                 new File(protoDir, 'orchestrator_service.proto').withOutputStream { it << i }
             }
-<<<<<<< HEAD
-            
-=======
 
->>>>>>> 2ac5d851
         // Get and save the commit hash
         def commitHashFile = new File("${rootProject.projectDir}/internal/durabletask-protobuf/PROTO_SOURCE_COMMIT_HASH")
         def commitApiUrl = new URL("https://api.github.com/repos/microsoft/durabletask-protobuf/commits?path=protos/orchestrator_service.proto&sha=${ext.branch}&per_page=1")
