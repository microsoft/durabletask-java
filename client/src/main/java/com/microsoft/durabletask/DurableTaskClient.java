--- conflicted
+++ resolved
@@ -282,37 +282,6 @@
      */
     public abstract PurgeResult purgeInstances(PurgeInstanceCriteria purgeInstanceCriteria) throws TimeoutException;
 
-<<<<<<< HEAD
-    /**
-     * Suspends a running orchestration instance.
-     * @param instanceId the ID of the orchestration instance to suspend
-     */
-    public void suspendInstance (String instanceId) {
-        this.suspendInstance(instanceId, null);
-    }
-
-    /**
-     * Resumes a running orchestration instance.
-     * @param instanceId the ID of the orchestration instance to resume
-     */
-    public void resumeInstance(String instanceId) {
-        this.resumeInstance(instanceId, null);
-    }
-
-    /**
-     * Suspends a running orchestration instance.
-     * @param instanceId the ID of the orchestration instance to suspend
-     * @param reason the reason for suspending the orchestration instance
-     */
-    public abstract void suspendInstance(String instanceId, @Nullable String reason);
-
-    /**
-     * Resumes a running orchestration instance.
-     * @param instanceId the ID of the orchestration instance to resume
-     * @param reason the reason for resuming the orchestration instance
-     */
-    public abstract void resumeInstance(String instanceId, @Nullable String reason);
-
     /**
      * Restarts an existing orchestration instance with the original input.
      * @param instanceId the ID of the previously run orchestration instance to restart.
@@ -322,7 +291,7 @@
      *         generated depending on the value of <code>restartWithNewInstanceId</code>
      */
     public abstract String restartInstance(String instanceId, boolean restartWithNewInstanceId);
-=======
+
 //    /**
 //     * Suspends a running orchestration instance.
 //     * @param instanceId the ID of the orchestration instance to suspend
@@ -352,5 +321,4 @@
 //     * @param reason the reason for resuming the orchestration instance
 //     */
 //    public abstract void resumeInstance(String instanceId, @Nullable String reason);
->>>>>>> e872639a
 }