// Copyright (c) Microsoft Corporation. All rights reserved.
// Licensed under the MIT License.
package com.microsoft.durabletask;

import com.google.protobuf.StringValue;
import com.google.protobuf.Timestamp;
import com.microsoft.durabletask.implementation.protobuf.OrchestratorService.*;
import com.microsoft.durabletask.implementation.protobuf.TaskHubSidecarServiceGrpc;
import com.microsoft.durabletask.implementation.protobuf.TaskHubSidecarServiceGrpc.*;

import io.grpc.*;

import javax.annotation.Nullable;
import java.time.Duration;
import java.time.Instant;
import java.util.*;
import java.util.concurrent.TimeUnit;
import java.util.logging.Logger;

<<<<<<< HEAD
/**
 * Durable Task client implementation that uses gRPC to connect to a remote "sidecar" process.
 */
public class DurableTaskGrpcClient extends DurableTaskClient {
=======
// TODO: Create async flavors of the public APIs that call into the sidecar
public final class DurableTaskGrpcClient extends DurableTaskClient {
>>>>>>> 15eb2bfd
    private static final int DEFAULT_PORT = 4001;
    private static final Logger logger = Logger.getLogger(DurableTaskGrpcClient.class.getPackage().getName());

    private final DataConverter dataConverter;
    private final ManagedChannel managedSidecarChannel;
    private final TaskHubSidecarServiceBlockingStub sidecarClient;

    DurableTaskGrpcClient(DurableTaskGrpcClientBuilder builder) {
        this.dataConverter = builder.dataConverter != null ? builder.dataConverter : new JacksonDataConverter();

        Channel sidecarGrpcChannel;
        if (builder.channel != null) {
            // The caller is responsible for managing the channel lifetime
            this.managedSidecarChannel = null;
            sidecarGrpcChannel = builder.channel;
        } else {
            // Construct our own channel using localhost + a port number
            int port = DEFAULT_PORT;
            if (builder.port > 0) {
                port = builder.port;
            }

            // Need to keep track of this channel so we can dispose it on close()
            this.managedSidecarChannel = ManagedChannelBuilder
                    .forAddress("127.0.0.1", port)
                    .usePlaintext()
                    .build();
            sidecarGrpcChannel = this.managedSidecarChannel;
        }

        this.sidecarClient = TaskHubSidecarServiceGrpc.newBlockingStub(sidecarGrpcChannel);
    }

    /**
     * Closes the internally managed gRPC channel, if one exists.
     * <p>
     * This method is a no-op if this client object was created using a builder with a gRPC channel object explicitly
     * configured.
     */
    @Override
    public void close() {
        if (this.managedSidecarChannel != null) {
            try {
                this.managedSidecarChannel.shutdown().awaitTermination(5, TimeUnit.SECONDS);
            } catch (InterruptedException e) {
                // Best effort. Also note that AutoClose documentation recommends NOT having
                // close() methods throw InterruptedException:
                // https://docs.oracle.com/javase/7/docs/api/java/lang/AutoCloseable.html
            }
        }
    }

    @Override
    public String scheduleNewOrchestrationInstance(
            String orchestratorName,
            NewOrchestrationInstanceOptions options) {
        if (orchestratorName == null || orchestratorName.length() == 0) {
            throw new IllegalArgumentException("A non-empty orchestrator name must be specified.");
        }

        Helpers.throwIfArgumentNull(options, "options");

        CreateInstanceRequest.Builder builder = CreateInstanceRequest.newBuilder();
        builder.setName(orchestratorName);

        String instanceId = options.getInstanceId();
        if (instanceId == null) {
            instanceId = UUID.randomUUID().toString();
        }
        builder.setInstanceId(instanceId);

        String version = options.getVersion();
        if (version != null) {
            builder.setVersion(StringValue.of(version));
        }

        Object input = options.getInput();
        if (input != null) {
            String serializedInput = this.dataConverter.serialize(input);
            builder.setInput(StringValue.of(serializedInput));
        }

        Instant startTime = options.getStartTime();
        if (startTime != null) {
            Timestamp ts = DataConverter.getTimestampFromInstant(startTime);
            builder.setScheduledStartTimestamp(ts);
        }

        CreateInstanceRequest request = builder.build();
        CreateInstanceResponse response = this.sidecarClient.startInstance(request);
        return response.getInstanceId();
    }

    @Override
    public void raiseEvent(String instanceId, String eventName, Object eventPayload) {
        Helpers.throwIfArgumentNull(instanceId, "instanceId");
        Helpers.throwIfArgumentNull(eventName, "eventName");

        RaiseEventRequest.Builder builder = RaiseEventRequest.newBuilder()
                .setInstanceId(instanceId)
                .setName(eventName);
        if (eventPayload != null) {
            String serializedPayload = this.dataConverter.serialize(eventPayload);
            builder.setInput(StringValue.of(serializedPayload));
        }

        RaiseEventRequest request = builder.build();
        this.sidecarClient.raiseEvent(request);
    }

    @Override
    public OrchestrationMetadata getInstanceMetadata(String instanceId, boolean getInputsAndOutputs) {
        GetInstanceRequest request = GetInstanceRequest.newBuilder()
                .setInstanceId(instanceId)
                .setGetInputsAndOutputs(getInputsAndOutputs)
                .build();
        GetInstanceResponse response = this.sidecarClient.getInstance(request);
        return new OrchestrationMetadata(response, this.dataConverter, request.getGetInputsAndOutputs());
    }

    @Override
    public OrchestrationMetadata waitForInstanceStart(String instanceId, Duration timeout, boolean getInputsAndOutputs) {
        GetInstanceRequest request = GetInstanceRequest.newBuilder()
                .setInstanceId(instanceId)
                .setGetInputsAndOutputs(getInputsAndOutputs)
                .build();

        if (timeout == null || timeout.isNegative() || timeout.isZero()) {
            timeout = Duration.ofMinutes(10);
        }

        TaskHubSidecarServiceBlockingStub grpcClient = this.sidecarClient.withDeadlineAfter(
                timeout.toMillis(),
                TimeUnit.MILLISECONDS);
        GetInstanceResponse response = grpcClient.waitForInstanceStart(request);
        return new OrchestrationMetadata(response, this.dataConverter, request.getGetInputsAndOutputs());
    }

    @Override
    public OrchestrationMetadata waitForInstanceCompletion(String instanceId, Duration timeout, boolean getInputsAndOutputs) {
        GetInstanceRequest request = GetInstanceRequest.newBuilder()
                .setInstanceId(instanceId)
                .setGetInputsAndOutputs(getInputsAndOutputs)
                .build();

        if (timeout == null || timeout.isNegative() || timeout.isZero()) {
            timeout = Duration.ofMinutes(10);
        }

        TaskHubSidecarServiceBlockingStub grpcClient = this.sidecarClient.withDeadlineAfter(
                timeout.toMillis(),
                TimeUnit.MILLISECONDS);
        GetInstanceResponse response = grpcClient.waitForInstanceCompletion(request);
        return new OrchestrationMetadata(response, this.dataConverter, request.getGetInputsAndOutputs());
    }

    @Override
    public void terminate(String instanceId, @Nullable Object output) {
        Helpers.throwIfArgumentNull(instanceId, "instanceId");
        String serializeOutput = this.dataConverter.serialize(output);
        this.logger.fine(() -> String.format(
                "Terminating instance %s and setting output to: %s",
                instanceId,
                serializeOutput != null ? serializeOutput : "(null)"));
        TerminateRequest.Builder builder = TerminateRequest.newBuilder().setInstanceId(instanceId).setOutput(StringValue.of(serializeOutput));
        this.sidecarClient.terminateInstance(builder.build());
    }

    @Override
    public OrchestrationStatusQueryResult queryInstances(OrchestrationStatusQuery query) {
        InstanceQuery.Builder instanceQueryBuilder = InstanceQuery.newBuilder();
        Optional.ofNullable(query.getCreatedTimeFrom()).ifPresent(createdTimeFrom -> instanceQueryBuilder.setCreatedTimeFrom(DataConverter.getTimestampFromInstant(createdTimeFrom)));
        Optional.ofNullable(query.getCreatedTimeTo()).ifPresent(createdTimeTo -> instanceQueryBuilder.setCreatedTimeTo(DataConverter.getTimestampFromInstant(createdTimeTo)));
        Optional.ofNullable(query.getContinuationToken()).ifPresent(token -> instanceQueryBuilder.setContinuationToken(StringValue.of(token)));
        Optional.ofNullable(query.getInstanceIdPrefix()).ifPresent(prefix -> instanceQueryBuilder.setInstanceIdPrefix(StringValue.of(prefix)));
        instanceQueryBuilder.setFetchInputsAndOutputs(query.isFetchInputsAndOutputs());
        instanceQueryBuilder.setMaxInstanceCount(query.getMaxInstanceCount());
        query.getRuntimeStatusList().forEach(runtimeStatus -> Optional.ofNullable(runtimeStatus).ifPresent(status -> instanceQueryBuilder.addRuntimeStatus(OrchestrationRuntimeStatus.toProtobuf(status))));
        query.getTaskHubNames().forEach(taskHubName -> Optional.ofNullable(taskHubName).ifPresent(name -> instanceQueryBuilder.addTaskHubNames(StringValue.of(name))));
        QueryInstancesResponse queryInstancesResponse = this.sidecarClient.queryInstances(QueryInstancesRequest.newBuilder().setQuery(instanceQueryBuilder).build());
        return toQueryResult(queryInstancesResponse, query.isFetchInputsAndOutputs());
    }

    private OrchestrationStatusQueryResult toQueryResult(QueryInstancesResponse queryInstancesResponse, boolean fetchInputsAndOutputs){
        List<OrchestrationMetadata> metadataList = new ArrayList<>();
        queryInstancesResponse.getOrchestrationStateList().forEach(state -> {
            metadataList.add(new OrchestrationMetadata(state, this.dataConverter, fetchInputsAndOutputs));
        });
        return new OrchestrationStatusQueryResult(metadataList, queryInstancesResponse.getContinuationToken().getValue());
    }

    @Override
    public void createTaskHub(boolean recreateIfExists) {
        this.sidecarClient.createTaskHub(CreateTaskHubRequest.newBuilder().setRecreateIfExists(recreateIfExists).build());
    }

    @Override
    public void deleteTaskHub() {
        this.sidecarClient.deleteTaskHub(DeleteTaskHubRequest.newBuilder().build());
    }

    @Override
    public PurgeResult purgeInstances(String instanceId) {
        PurgeInstancesRequest request = PurgeInstancesRequest.newBuilder()
                .setInstanceId(instanceId)
                .build();

        PurgeInstancesResponse response = this.sidecarClient.purgeInstances(request);
        return toPurgeResult(response);
    }

    @Override
    public PurgeResult purgeInstances(PurgeInstanceCriteria purgeInstanceCriteria) {
        PurgeInstanceFilter.Builder builder = PurgeInstanceFilter.newBuilder();
        builder.setCreatedTimeFrom(DataConverter.getTimestampFromInstant(purgeInstanceCriteria.getCreatedTimeFrom()));
        Optional.ofNullable(purgeInstanceCriteria.getCreatedTimeTo()).ifPresent(createdTimeTo -> builder.setCreatedTimeTo(DataConverter.getTimestampFromInstant(createdTimeTo)));
        purgeInstanceCriteria.getRuntimeStatusList().forEach(runtimeStatus -> Optional.ofNullable(runtimeStatus).ifPresent(status -> builder.addRuntimeStatus(OrchestrationRuntimeStatus.toProtobuf(status))));
        PurgeInstancesResponse response = this.sidecarClient.purgeInstances(PurgeInstancesRequest.newBuilder().setPurgeInstanceFilter(builder).build());
        return toPurgeResult(response);
    }

    private PurgeResult toPurgeResult(PurgeInstancesResponse response){
        return new PurgeResult(response.getDeletedInstanceCount());
    }
}<|MERGE_RESOLUTION|>--- conflicted
+++ resolved
@@ -17,15 +17,10 @@
 import java.util.concurrent.TimeUnit;
 import java.util.logging.Logger;
 
-<<<<<<< HEAD
 /**
  * Durable Task client implementation that uses gRPC to connect to a remote "sidecar" process.
  */
-public class DurableTaskGrpcClient extends DurableTaskClient {
-=======
-// TODO: Create async flavors of the public APIs that call into the sidecar
 public final class DurableTaskGrpcClient extends DurableTaskClient {
->>>>>>> 15eb2bfd
     private static final int DEFAULT_PORT = 4001;
     private static final Logger logger = Logger.getLogger(DurableTaskGrpcClient.class.getPackage().getName());
 
